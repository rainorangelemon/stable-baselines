--- conflicted
+++ resolved
@@ -45,7 +45,6 @@
             self.setup_model()
 
     def setup_model(self):
-<<<<<<< HEAD
         self.reward_function.set_env(self.env, self.observation_space)
         self.model.setup_model()
 
@@ -56,38 +55,19 @@
             env = HERWrapper(self.env, self.reward_function, goal_sampling=self.goal_sampling)
         self.model.set_env(env)
 
-    def learn(self, total_timesteps, callback=None, seed=None, log_interval=100, tb_log_name=None):
+    def learn(self, total_timesteps, callback=None, seed=None,
+              log_interval=100, tb_log_name=None, reset_num_timesteps=True):
         if tb_log_name is None:
             tb_log_name = "HER_{}".format(self.model_class.__name__)
         self.model.learn(total_timesteps=total_timesteps, callback=callback, seed=seed, log_interval=log_interval,
-                         tb_log_name=tb_log_name)
-=======
-        with SetVerbosity(self.verbose):
-
-            assert isinstance(self.action_space, gym.spaces.Box), \
-                "Error: HER cannot output a {} action space, only spaces.Box is supported.".format(self.action_space)
-            assert not issubclass(self.policy, LstmPolicy), "Error: cannot use a recurrent policy for the HER model."
-            assert issubclass(self.policy, ActorCriticPolicy), "Error: the input policy for the HER model must be an " \
-                                                               "instance of common.policies.ActorCriticPolicy."
-
-            self.graph = tf.Graph()
-            with self.graph.as_default():
-                pass
-
-    def learn(self, total_timesteps, callback=None, seed=None, log_interval=100, tb_log_name="HER",
-              reset_num_timesteps=True):
-        with SetVerbosity(self.verbose):
-            self._setup_learn(seed)
-
->>>>>>> 5acf88f0
+                         tb_log_name=tb_log_name, reset_num_timesteps=reset_num_timesteps)
         return self
 
     def predict(self, observation, state=None, mask=None, deterministic=False):
         return self.model.predict(observation, state=state, mask=mask, deterministic=deterministic)
 
-<<<<<<< HEAD
-    def action_probability(self, observation, state=None, mask=None):
-        return self.model.action_probability(observation, state=state, mask=mask)
+    def action_probability(self, observation, state=None, mask=None, actions=None):
+        pass
 
     def get_save_data(self):
         return {
@@ -98,10 +78,6 @@
             "buffer_class": self.buffer_class,
             "goal_sampling": self.goal_sampling,
         }
-=======
-    def action_probability(self, observation, state=None, mask=None, actions=None):
-        pass
->>>>>>> 5acf88f0
 
     def save(self, save_path):
         data = self.get_save_data()
