import copy
import os
import functools
import collections
import multiprocessing

import numpy as np
import tensorflow as tf
from tensorflow.python.client import device_lib

from baselines import logger


def switch(condition, then_expression, else_expression):
    """
    Switches between two operations depending on a scalar value (int or bool).
    Note that both `then_expression` and `else_expression`
    should be symbolic tensors of the *same shape*.

    :param condition: (TensorFlow Tensor) scalar tensor.
    :param then_expression: (TensorFlow Operation)
    :param else_expression: (TensorFlow Operation)
    :return: (TensorFlow Operation) the switch output
    """
    x_shape = copy.copy(then_expression.get_shape())
    out_tensor = tf.cond(tf.cast(condition, 'bool'),
                         lambda: then_expression,
                         lambda: else_expression)
    out_tensor.set_shape(x_shape)
    return out_tensor


# ================================================================
# Extras
# ================================================================

def leaky_relu(tensor, leak=0.2):
    """
    Leaky ReLU
    http://web.stanford.edu/~awni/papers/relu_hybrid_icml2013_final.pdf

    :param tensor: (float) the input value
    :param leak: (float) the leaking coeficient when the function is saturated
    :return: (float) Leaky ReLU output
    """
    f_1 = 0.5 * (1 + leak)
    f_2 = 0.5 * (1 - leak)
    return f_1 * tensor + f_2 * abs(tensor)


# ================================================================
# Mathematical utils
# ================================================================

def huber_loss(tensor, delta=1.0):
    """
    Reference: https://en.wikipedia.org/wiki/Huber_loss

    :param tensor: (TensorFlow Tensor) the input value
    :param delta: (float) huber loss delta value
    :return: (TensorFlow Tensor) huber loss output
    """
    return tf.where(
        tf.abs(tensor) < delta,
        tf.square(tensor) * 0.5,
        delta * (tf.abs(tensor) - 0.5 * delta)
    )


# ================================================================
# Global session
# ================================================================

def make_session(num_cpu=None, make_default=False, graph=None):
    """
    Returns a session that will use <num_cpu> CPU's only

    :param num_cpu: (int) number of CPUs to use for TensorFlow
    :param make_default: (bool) if this should return an InteractiveSession or a normal Session
    :param graph: (TensorFlow Graph) the graph of the session
    :return: (TensorFlow session)
    """
    if num_cpu is None:
        num_cpu = int(os.getenv('RCALL_NUM_CPU', multiprocessing.cpu_count()))
    tf_config = tf.ConfigProto(
        allow_soft_placement=True,
        inter_op_parallelism_threads=num_cpu,
        intra_op_parallelism_threads=num_cpu)
    # Prevent tensorflow from taking all the gpu memory
    tf_config.gpu_options.allow_growth = True
    if make_default:
        return tf.InteractiveSession(config=tf_config, graph=graph)
    else:
        return tf.Session(config=tf_config, graph=graph)


def single_threaded_session(make_default=False, graph=None):
    """
    Returns a session which will only use a single CPU

    :param make_default: (bool) if this should return an InteractiveSession or a normal Session
    :param graph: (TensorFlow Graph) the graph of the session
    :return: (TensorFlow session)
    """
    return make_session(num_cpu=1, make_default=make_default, graph=graph)


def in_session(func):
    """
    wrappes a function so that it is in a TensorFlow Session

    :param func: (function) the function to wrap
    :return: (function)
    """

    @functools.wraps(func)
    def newfunc(*args, **kwargs):
        with tf.Session():
            func(*args, **kwargs)

    return newfunc


ALREADY_INITIALIZED = set()


def initialize(sess=None):
    """
    Initialize all the uninitialized variables in the global scope.

    :param sess: (TensorFlow Session)
    """
    if sess is None:
        sess = tf.get_default_session()
    new_variables = set(tf.global_variables()) - ALREADY_INITIALIZED
    sess.run(tf.variables_initializer(new_variables))
    ALREADY_INITIALIZED.update(new_variables)


# ================================================================
# Model components
# ================================================================

def normc_initializer(std=1.0, axis=0):
    """
    Return a parameter initializer for TensorFlow

    :param std: (float) standard deviation
    :param axis: (int) the axis to normalize on
    :return: (function)
    """

    def _initializer(shape, dtype=None, partition_info=None):
        out = np.random.randn(*shape).astype(np.float32)
        out *= std / np.sqrt(np.square(out).sum(axis=axis, keepdims=True))
        return tf.constant(out)

    return _initializer


def conv2d(input_tensor, num_filters, name, filter_size=(3, 3), stride=(1, 1),
           pad="SAME", dtype=tf.float32, collections=None, summary_tag=None):
    """
    Creates a 2d convolutional layer for TensorFlow

    :param input_tensor: (TensorFlow Tensor) The input tensor for the convolution
    :param num_filters: (int) The number of filters
    :param name: (str) The TensorFlow variable scope
    :param filter_size: (tuple) The filter size
    :param stride: (tuple) The stride of the convolution
    :param pad: (str) The padding type ('VALID' or 'SAME')
    :param dtype: (type) The data type for the Tensors
    :param collections: (list) List of graph collections keys to add the Variable to
    :param summary_tag: (str) image summary name, can be None for no image summary
    :return: (TensorFlow Tensor) 2d convolutional layer
    """
    with tf.variable_scope(name):
        stride_shape = [1, stride[0], stride[1], 1]
        filter_shape = [filter_size[0], filter_size[1], int(input_tensor.get_shape()[3]), num_filters]

        # there are "num input feature maps * filter height * filter width"
        # inputs to each hidden unit
        fan_in = intprod(filter_shape[:3])
        # each unit in the lower layer receives a gradient from:
        # "num output feature maps * filter height * filter width" /
        #   pooling size
        fan_out = intprod(filter_shape[:2]) * num_filters
        # initialize weights with random weights
        w_bound = np.sqrt(6. / (fan_in + fan_out))

        weight = tf.get_variable("W", filter_shape, dtype, tf.random_uniform_initializer(-w_bound, w_bound),
                                 collections=collections)
        bias = tf.get_variable("b", [1, 1, 1, num_filters], initializer=tf.zeros_initializer(),
                               collections=collections)

        if summary_tag is not None:
            tf.summary.image(summary_tag,
                             tf.transpose(tf.reshape(weight, [filter_size[0], filter_size[1], -1, 1]), [2, 0, 1, 3]),
                             max_outputs=10)

        return tf.nn.conv2d(input_tensor, weight, stride_shape, pad) + bias


# ================================================================
# Theano-like Function
# ================================================================

def function(inputs, outputs, updates=None, givens=None):
    """
    Just like Theano function. Take a bunch of tensorflow placeholders and expressions
    computed based on those placeholders and produces f(inputs) -> outputs. Function f takes
    values to be fed to the input's placeholders and produces the values of the expressions
    in outputs.

    Input values can be passed in the same order as inputs or can be provided as kwargs based
    on placeholder name (passed to constructor or accessible via placeholder.op.name).

    Example:
        x = tf.placeholder(tf.int32, (), name="x")
        y = tf.placeholder(tf.int32, (), name="y")
        z = 3 * x + 2 * y
        lin = function([x, y], z, givens={y: 0})

        with single_threaded_session():
            initialize()

            assert lin(2) == 6
            assert lin(x=3) == 9
            assert lin(2, 2) == 10
            assert lin(x=2, y=3) == 12

    :param inputs: (TensorFlow Tensor or Object with make_feed_dict) list of input arguments
    :param outputs: (TensorFlow Tensor) list of outputs or a single output to be returned from function. Returned
        value will also have the same shape.
    :param updates: (list) update functions
    :param givens: (dict) the values known for the output
    """
    if isinstance(outputs, list):
        return _Function(inputs, outputs, updates, givens=givens)
    elif isinstance(outputs, (dict, collections.OrderedDict)):
        func = _Function(inputs, outputs.values(), updates, givens=givens)
        return lambda *args, **kwargs: type(outputs)(zip(outputs.keys(), func(*args, **kwargs)))
    else:
        func = _Function(inputs, [outputs], updates, givens=givens)
        return lambda *args, **kwargs: func(*args, **kwargs)[0]


class _Function(object):
    def __init__(self, inputs, outputs, updates, givens):
        """
        Theano like function

        :param inputs: (TensorFlow Tensor or Object with make_feed_dict) list of input arguments
        :param outputs: (TensorFlow Tensor) list of outputs or a single output to be returned from function. Returned
            value will also have the same shape.
        :param updates: (list) update functions
        :param givens: (dict) the values known for the output
        """
        for inpt in inputs:
            if not hasattr(inpt, 'make_feed_dict') and not (isinstance(inpt, tf.Tensor)and len(inpt.op.inputs) == 0):
                assert False, "inputs should all be placeholders, constants, or have a make_feed_dict method"
        self.inputs = inputs
        updates = updates or []
        self.update_group = tf.group(*updates)
        self.outputs_update = list(outputs) + [self.update_group]
        self.givens = {} if givens is None else givens

    @classmethod
    def _feed_input(cls, feed_dict, inpt, value):
        if hasattr(inpt, 'make_feed_dict'):
            feed_dict.update(inpt.make_feed_dict(value))
        else:
            feed_dict[inpt] = value

    def __call__(self, *args, sess=None):
        assert len(args) <= len(self.inputs), "Too many arguments provided"
        if sess is None:
            sess = tf.get_default_session()
        feed_dict = {}
        # Update the args
        for inpt, value in zip(self.inputs, args):
            self._feed_input(feed_dict, inpt, value)
        # Update feed dict with givens.
        for inpt in self.givens:
            feed_dict[inpt] = feed_dict.get(inpt, self.givens[inpt])
        results = sess.run(self.outputs_update, feed_dict=feed_dict)[:-1]
        return results


# ================================================================
# Flat vectors
# ================================================================

def var_shape(tensor):
    """
    get TensorFlow Tensor shape

    :param tensor: (TensorFlow Tensor) the input tensor
    :return: ([int]) the shape
    """
    out = tensor.get_shape().as_list()
    assert all(isinstance(a, int) for a in out), \
        "shape function assumes that shape is fully known"
    return out


def numel(tensor):
    """
    get TensorFlow Tensor's number of elements

    :param tensor: (TensorFlow Tensor) the input tensor
    :return: (int) the number of elements
    """
    return intprod(var_shape(tensor))


def intprod(tensor):
    """
    calculates the product of all the elements in a list

    :param tensor: ([Number]) the list of elements
    :return: (int) the product truncated
    """
    return int(np.prod(tensor))


def flatgrad(loss, var_list, clip_norm=None):
    """
    calculates the gradient and flattens it

    :param loss: (float) the loss value
    :param var_list: ([TensorFlow Tensor]) the variables
    :param clip_norm: (float) clip the gradients (disabled if None)
    :return: ([TensorFlow Tensor]) flattend gradient
    """
    grads = tf.gradients(loss, var_list)
    if clip_norm is not None:
        grads = [tf.clip_by_norm(grad, clip_norm=clip_norm) for grad in grads]
    return tf.concat(axis=0, values=[
        tf.reshape(grad if grad is not None else tf.zeros_like(v), [numel(v)])
        for (v, grad) in zip(var_list, grads)
    ])


class SetFromFlat(object):
    def __init__(self, var_list, dtype=tf.float32, sess=None):
        """
        Set the parameters from a flat vector

        :param var_list: ([TensorFlow Tensor]) the variables
        :param dtype: (type) the type for the placeholder
        :param sess: (TensorFlow Session)
        """
        shapes = list(map(var_shape, var_list))
        total_size = np.sum([intprod(shape) for shape in shapes])

        self.theta = theta = tf.placeholder(dtype, [total_size])
        start = 0
        assigns = []
        for (shape, _var) in zip(shapes, var_list):
            size = intprod(shape)
            assigns.append(tf.assign(_var, tf.reshape(theta[start:start + size], shape)))
            start += size
        self.operation = tf.group(*assigns)
        self.sess = sess

    def __call__(self, theta):
        if self.sess is None:
            return tf.get_default_session().run(self.operation, feed_dict={self.theta: theta})
        else:
            return self.sess.run(self.operation, feed_dict={self.theta: theta})


class GetFlat(object):
    def __init__(self, var_list, sess=None):
        """
        Get the parameters as a flat vector

        :param var_list: ([TensorFlow Tensor]) the variables
        :param sess: (TensorFlow Session)
        """
        self.operation = tf.concat(axis=0, values=[tf.reshape(v, [numel(v)]) for v in var_list])
        self.sess = sess

    def __call__(self):
        if self.sess is None:
            return tf.get_default_session().run(self.operation)
        else:
            return self.sess.run(self.operation)


def flattenallbut0(tensor):
    """
    flatten all the dimension, except from the first one

    :param tensor: (TensorFlow Tensor) the input tensor
    :return: (TensorFlow Tensor) the flattened tensor
    """
    return tf.reshape(tensor, [-1, intprod(tensor.get_shape().as_list()[1:])])


# ================================================================
# Diagnostics
# ================================================================

def display_var_info(_vars):
    """
    log variable information, for debug purposes

    :param _vars: ([TensorFlow Tensor]) the variables
    """
    count_params = 0
    for _var in _vars:
        name = _var.name
        if "/Adam" in name or "beta1_power" in name or "beta2_power" in name:
            continue
        v_params = np.prod(_var.shape.as_list())
        count_params += v_params
        if "/b:" in name or "/biases" in name:
            continue  # Wx+b, bias is not interesting to look at => count params, but not print
        logger.info("   %s%s %i params %s" % (name, " " * (55 - len(name)), v_params, str(_var.shape)))

    logger.info("Total model parameters: %0.2f million" % (count_params * 1e-6))


def get_available_gpus():
    """
    Return a list of all the available GPUs

    :return: ([str]) the GPUs available
    """
    # recipe from here:
    # https://stackoverflow.com/questions/38559755/how-to-get-current-available-gpus-in-tensorflow?utm_medium=organic&utm_source=google_rich_qa&utm_campaign=google_rich_qa
    local_device_protos = device_lib.list_local_devices()
    return [x.name for x in local_device_protos if x.device_type == 'GPU']


# ================================================================
# Saving variables
# ================================================================

def load_state(fname, sess=None, var_list=None):
    """
    Load a TensorFlow saved model

    :param fname: (str) the graph name
    :param sess: (TensorFlow Session) the session, if None: get_default_session()
<<<<<<< HEAD
    :param var_list: ([TensorFlow Tensor]) the variables to load from file
    """
    if sess is None:
        sess = tf.get_default_session()

    # avoir crashing when loading the direct name without explicitly adding the root folder
    if os.path.dirname(fname) == '':
        fname = os.path.join('./', fname)

=======
    :param var_list: ([TensorFlow Tensor] or {str: TensorFlow Tensor}) A list of Variable/SaveableObject,
        or a dictionary mapping names to SaveableObject`s. If `None, defaults to the list of all saveable objects.
    """
    if sess is None:
        sess = tf.get_default_session()
>>>>>>> 5f11927a
    saver = tf.train.Saver(var_list=var_list)
    saver.restore(sess, fname)


def save_state(fname, sess=None, var_list=None):
    """
    Save a TensorFlow model

    :param fname: (str) the graph name
    :param sess: (TensorFlow Session) the session, if None: get_default_session()
<<<<<<< HEAD
    :param var_list: ([TensorFlow Tensor]) the variables to save to file
    """
    if sess is None:
        sess = tf.get_default_session()

    dir_name = os.path.dirname(fname)
    # avoir crashing when saving the direct name without explicitly adding the root folder
    if dir_name == '':
        dir_name = './'
        fname = os.path.join(dir_name, fname)
    os.makedirs(dir_name, exist_ok=True)

    saver = tf.train.Saver(var_list=var_list)
    saver.save(sess, fname)


# ================================================================
# retrieving variables
# ================================================================

def get_trainable_vars(name):
    """
    returns the trainable variables

    :param name: (str) the scope
    :return: ([TensorFlow Variable])
    """
    return tf.get_collection(tf.GraphKeys.TRAINABLE_VARIABLES, scope=name)


def get_globals_vars(name):
    """
    returns the trainable variables

    :param name: (str) the scope
    :return: ([TensorFlow Variable])
    """
    return tf.get_collection(tf.GraphKeys.GLOBAL_VARIABLES, scope=name)
=======
    :param var_list: ([TensorFlow Tensor] or {str: TensorFlow Tensor}) A list of Variable/SaveableObject,
        or a dictionary mapping names to SaveableObject`s. If `None, defaults to the list of all saveable objects.
    """
    if sess is None:
        sess = tf.get_default_session()
    os.makedirs(os.path.dirname(fname), exist_ok=True)
    saver = tf.train.Saver(var_list=var_list)
    saver.save(sess, fname)
>>>>>>> 5f11927a
<|MERGE_RESOLUTION|>--- conflicted
+++ resolved
@@ -445,8 +445,8 @@
 
     :param fname: (str) the graph name
     :param sess: (TensorFlow Session) the session, if None: get_default_session()
-<<<<<<< HEAD
-    :param var_list: ([TensorFlow Tensor]) the variables to load from file
+    :param var_list: ([TensorFlow Tensor] or {str: TensorFlow Tensor}) A list of Variable/SaveableObject,
+        or a dictionary mapping names to SaveableObject`s. If `None, defaults to the list of all saveable objects.
     """
     if sess is None:
         sess = tf.get_default_session()
@@ -455,25 +455,18 @@
     if os.path.dirname(fname) == '':
         fname = os.path.join('./', fname)
 
-=======
+    saver = tf.train.Saver(var_list=var_list)
+    saver.restore(sess, fname)
+
+
+def save_state(fname, sess=None, var_list=None):
+    """
+    Save a TensorFlow model
+
+    :param fname: (str) the graph name
+    :param sess: (TensorFlow Session) the session, if None: get_default_session()
     :param var_list: ([TensorFlow Tensor] or {str: TensorFlow Tensor}) A list of Variable/SaveableObject,
         or a dictionary mapping names to SaveableObject`s. If `None, defaults to the list of all saveable objects.
-    """
-    if sess is None:
-        sess = tf.get_default_session()
->>>>>>> 5f11927a
-    saver = tf.train.Saver(var_list=var_list)
-    saver.restore(sess, fname)
-
-
-def save_state(fname, sess=None, var_list=None):
-    """
-    Save a TensorFlow model
-
-    :param fname: (str) the graph name
-    :param sess: (TensorFlow Session) the session, if None: get_default_session()
-<<<<<<< HEAD
-    :param var_list: ([TensorFlow Tensor]) the variables to save to file
     """
     if sess is None:
         sess = tf.get_default_session()
@@ -510,14 +503,4 @@
     :param name: (str) the scope
     :return: ([TensorFlow Variable])
     """
-    return tf.get_collection(tf.GraphKeys.GLOBAL_VARIABLES, scope=name)
-=======
-    :param var_list: ([TensorFlow Tensor] or {str: TensorFlow Tensor}) A list of Variable/SaveableObject,
-        or a dictionary mapping names to SaveableObject`s. If `None, defaults to the list of all saveable objects.
-    """
-    if sess is None:
-        sess = tf.get_default_session()
-    os.makedirs(os.path.dirname(fname), exist_ok=True)
-    saver = tf.train.Saver(var_list=var_list)
-    saver.save(sess, fname)
->>>>>>> 5f11927a
+    return tf.get_collection(tf.GraphKeys.GLOBAL_VARIABLES, scope=name)